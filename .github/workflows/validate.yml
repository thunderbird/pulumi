---
# These jobs are run anytime a PR is opened against the main branch. In brief, to get a PR merged, you must:
#   - Update the version number in pyproject.toml
#   - Not have any linting issues (run `ruff format`)

name: validate

concurrency:
  group: validate
  cancel-in-progress: true

on:
  push:
    branches:
      - main-copy

  pull_request:
    branches:
<<<<<<< HEAD
      - main
      - main-copy
=======
      - 'main'
      - 'main-copy'
>>>>>>> a8642688

permissions:
  contents: read
  pull-requests: read

jobs:

  # This job detects which parts of the repo have been changed, setting future jobs up for conditional behavior.
  detect-changes:
    runs-on: ubuntu-latest
    outputs:
      lint: ${{ steps.check.outputs.lint }}
    steps:
      - uses: actions/checkout@v4

      - uses: dorny/paths-filter@v3
        id: check
        with:
          filters: |
            lint:
              - 'tb_pulumi/**'
              - 'pyproject.toml'

  # This job detects what version is listed in pyproject.toml and determines if a branch exists for that version yet.
  detect-versions:
    needs: detect-changes
    if: needs.detect-changes.outputs.lint == 'true'
    runs-on: ubuntu-latest
    outputs:
      branch-exists: ${{ steps.branch-exists.outputs.exists }}
      version: v${{ steps.version.outputs.value }}
    steps:
      # Detect version from pyproject.toml
      - uses: actions/checkout@v4
      - uses: SebRollen/toml-action@v1.2.0
        id: version
        with:
          file: './pyproject.toml'
          field: project.version
      - uses: GuillaumeFalourd/branch-exists@v1
        id: branch-exists
        with:
          branch: v${{ steps.version.outputs.value }}

  # Fail on version collision. Every change to code requires an update to the version number.
  version-collision:
    needs: detect-versions
    runs-on: ubuntu-latest
    if: needs.detect-versions.outputs.branch-exists == 'true'
    steps:
      - name: "Error: version collision"
        run: exit 1

  # Run Ruff, our linter, against tb_pulumi. Fail if files are not formatted properly.
  lint:
    needs: detect-changes
    runs-on: ubuntu-latest
    if: needs.detect-changes.outputs.lint == 'true'
    steps:
      - uses: actions/checkout@v4

      - name: Quick lint with Ruff
        uses: chartboost/ruff-action@v1
        with:
          src: './tb_pulumi'
          args: 'format --check'

  debug:
    needs: detect-versions
    runs-on: ubuntu-latest
    steps:
      - name: Debug
        uses: mxschmitt/action-tmate@v3

  # If the PR gets merged (which implies the branch does not exist), cut a new version branch.
  merge:
    needs: detect-versions
    if: github.event.action == 'push' && needs.detect-versions.outputs.branch-exists == 'false'
    runs-on: ubuntu-latest
    permissions:
      contents: write
    steps:
      - uses: actions/checkout@v4

      - name: Create a new version branch
        uses: peterjgrainger/action-create-branch@v2.2.0
        with:
          branch: ${{ needs.detect-versions.outputs.version }}
          sha: ${GITHUB_SHA}

      - name: Debug
        uses: mxschmitt/action-tmate@v3<|MERGE_RESOLUTION|>--- conflicted
+++ resolved
@@ -16,13 +16,8 @@
 
   pull_request:
     branches:
-<<<<<<< HEAD
       - main
       - main-copy
-=======
-      - 'main'
-      - 'main-copy'
->>>>>>> a8642688
 
 permissions:
   contents: read
